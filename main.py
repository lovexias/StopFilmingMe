
# NEW
import sys
# ─── Load Mediapipe’s runtime first, so its C++ DLLs bind correctly ──
import mediapipe as mp
print("Loaded MediaPipe", mp.__version__)    
import webbrowser

# main.py


import sys
import webbrowser
from PyQt5.QtWidgets import (
    QApplication,
    QMainWindow,
    QAction,
    QFileDialog,
    QMessageBox,
    QProgressDialog,
    QListWidgetItem
)
from PyQt5.QtCore import Qt, QTimer, QThread, pyqtSignal
from PyQt5.QtGui import QPixmap

import cv2
import time

from view import EditorPanel
from model import EditorCore
<<<<<<< HEAD
=======
from utils import blur_faces_of_person
>>>>>>> 29e89d1e

class GestureDetectWorker(QThread):
    finished = pyqtSignal(object)  # Will emit segment_starts

    def __init__(self, core):
        super().__init__()
        self.core = core

    def run(self):
        segment_starts = self.core.detect_and_blur_hand_segments()
        self.finished.emit(segment_starts)

class MainWindow(QMainWindow):
    def __init__(self):
        super().__init__()

        # ─── Model ────────────────────────────────────────────────────────
        self.core = EditorCore()

        # ─── Single View: EditorPanel ─────────────────────────────────────
        self.editor_panel = EditorPanel()
        self.setCentralWidget(self.editor_panel)
        self.setWindowTitle("StopFilming")

        # ─── Connect EditorPanel signals to controller slots ─────────────
        self.editor_panel.importRequested.connect(self._on_import_requested)
        self.editor_panel.playToggled.connect(self._on_play_toggled)
        self.editor_panel.frameChanged.connect(self._on_frame_changed)
        self.editor_panel.detectRequested.connect(self._on_detect_requested)
        self.editor_panel.blurRequested.connect(self._on_blur_requested)
        self.editor_panel.thumbnailClicked.connect(self._on_thumbnail_clicked)
        self.editor_panel.gestureItemClicked.connect(self._on_gesture_item_clicked)
        self.editor_panel.exportRequested.connect(self._on_save_project)

        # ─── Playback timer (used when playing back video) ───────────────
        self.play_timer = QTimer()
        self.play_timer.timeout.connect(self._on_timer_tick)

        # ─── Build the menubar ───────────────────────────────────────────
        self._create_menu_bar()

    def _create_menu_bar(self):
        menubar = self.menuBar()

        # ─── File Menu ─────────────────────────────────────────────────
        file_menu = menubar.addMenu("File")

        open_vid_action = QAction("Open Video…", self)
        open_vid_action.setShortcut("Ctrl+O")
        open_vid_action.triggered.connect(self._on_import_requested)
        file_menu.addAction(open_vid_action)

        save_action = QAction("Save Project…", self)
        save_action.setShortcut("Ctrl+S")
        save_action.triggered.connect(self._on_save_project)
        file_menu.addAction(save_action)

        file_menu.addSeparator()

        quit_action = QAction("Quit", self)
        quit_action.setShortcut("Ctrl+Q")
        quit_action.triggered.connect(self.close)
        file_menu.addAction(quit_action)

        # ─── Edit Menu (placeholders) ──────────────────────────────────
        edit_menu = menubar.addMenu("Edit")

        undo_action = QAction("Undo", self)
        undo_action.setShortcut("Ctrl+Z")
        undo_action.triggered.connect(lambda: None)
        edit_menu.addAction(undo_action)

        redo_action = QAction("Redo", self)
        redo_action.setShortcut("Ctrl+Y")
        redo_action.triggered.connect(lambda: None)
        edit_menu.addAction(redo_action)

        edit_menu.addSeparator()

        preferences_action = QAction("Preferences…", self)
        preferences_action.triggered.connect(self._toggle_appearance)
        edit_menu.addAction(preferences_action)

        # ─── View Menu ─────────────────────────────────────────────────
        view_menu = menubar.addMenu("View")

        toggle_thumbs_action = QAction("Toggle Thumbnails", self, checkable=True)
        toggle_thumbs_action.setChecked(True)
        toggle_thumbs_action.triggered.connect(lambda checked: self.editor_panel.thumbnail_scroll.setVisible(checked))
        view_menu.addAction(toggle_thumbs_action)

        toggle_markers_action = QAction("Toggle Markers Panel", self, checkable=True)
        toggle_markers_action.setChecked(True)
        toggle_markers_action.triggered.connect(lambda checked: self.editor_panel.gesture_list.parentWidget().setVisible(checked))
        view_menu.addAction(toggle_markers_action)

        fullscreen_action = QAction("Fullscreen", self)
        fullscreen_action.setShortcut("F11")
        fullscreen_action.triggered.connect(self._toggle_fullscreen)
        view_menu.addAction(fullscreen_action)

        # ─── Tools Menu ────────────────────────────────────────────────
        tools_menu = menubar.addMenu("Tools")

        detect_action = QAction("Detect Gestures Now", self)
        detect_action.triggered.connect(self.editor_panel.detectRequested.emit)
        tools_menu.addAction(detect_action)

        blur_action = QAction("Blur Current Frame", self)
        blur_action.triggered.connect(lambda: self.editor_panel.blurRequested.emit(self.editor_panel.current_frame_idx))
        tools_menu.addAction(blur_action)

        export_action = QAction("Export Blurred Video…", self)
        export_action.triggered.connect(self._on_save_project)
        tools_menu.addAction(export_action)

        clear_blurs_action = QAction("Clear All Blurs", self)
        clear_blurs_action.triggered.connect(self._on_clear_blurs)
        tools_menu.addAction(clear_blurs_action)

        # ─── Settings Menu ─────────────────────────────────────────────
        settings_menu = menubar.addMenu("Settings")

        appearance_action = QAction("Appearance (Light/Dark)", self)
        appearance_action.triggered.connect(self._toggle_appearance)
        settings_menu.addAction(appearance_action)

        shortcuts_action = QAction("Keyboard Shortcuts…", self)
        shortcuts_action.triggered.connect(self._show_shortcuts_reference)
        settings_menu.addAction(shortcuts_action)

        # ─── Help Menu ─────────────────────────────────────────────────
        help_menu = menubar.addMenu("Help")

        about_action = QAction("About StopFilming", self)
        about_action.triggered.connect(self._show_about_dialog)
        help_menu.addAction(about_action)

        doc_action = QAction("Documentation", self)
        doc_action.triggered.connect(self._open_documentation)
        help_menu.addAction(doc_action)

        check_updates_action = QAction("Check for Updates…", self)
        check_updates_action.triggered.connect(self._check_for_updates)
        help_menu.addAction(check_updates_action)


    # ─── Controller Slots ─────────────────────────────────────────────────

    def _on_import_requested(self):
        vid_path, _ = QFileDialog.getOpenFileName(
            self, "Open Video File", "",
            "Video Files (*.mp4 *.MP4 *.avi *.AVI *.mov *.MOV);;All Files (*)"
        )
        if not vid_path:
            return

        # 1) Load the new video into the core (this still clears blurred_cache)
        meta = self.core.load_video(vid_path)

        # 2) Delete the old EditorPanel entirely:
        old_panel = self.editor_panel
        old_panel.deleteLater()

        # 3) Create a fresh EditorPanel and hook up all signals again:
        self.editor_panel = EditorPanel()
        self.setCentralWidget(self.editor_panel)
        self.editor_panel.importRequested.connect(self._on_import_requested)
        self.editor_panel.playToggled.connect(self._on_play_toggled)
        self.editor_panel.frameChanged.connect(self._on_frame_changed)
        self.editor_panel.detectRequested.connect(self._on_detect_requested)
        self.editor_panel.blurRequested.connect(self._on_blur_requested)
        self.editor_panel.thumbnailClicked.connect(self._on_thumbnail_clicked)
        self.editor_panel.gestureItemClicked.connect(self._on_gesture_item_clicked)
        self.editor_panel.exportRequested.connect(self._on_save_project)

        # 4) Initialize the new panel with the video info:
        self.editor_panel.set_video_info(
            rotation_angle=meta["rotation_angle"],
            total_frames=meta["total_frames"],
            fps=meta["fps"]
        )

        # 5) Immediately grab frame 0 from the new core and display it:
        frame0 = self.core.get_frame(0)
        if frame0 is not None:
            self.editor_panel.display_frame(frame0, 0)

        # 6) Build fresh thumbnails on the brand‐new panel:
        thumbs = self.core.generate_thumbnails(num_thumbs=16)
        self.editor_panel.add_thumbnails(thumbs)

        # 7) Update the window title:
        self.setWindowTitle(f"StopFilming – Editing: {vid_path}")

        # 8) Ensure the window does not resize beyond screen dimensions
        screen = QApplication.primaryScreen()  # Get the primary screen
        rect = screen.availableGeometry()  # Get screen's available geometry

        self.showNormal()  # Ensure window is not maximized
        self.resize(rect.width(), rect.height())  # Resize the window to fit the screen
        self.setFixedSize(self.size())  # Make the window size fixed (not resizable)

        self.repaint()  # Repaint to apply the resize
        QApplication.processEvents()  # Force UI update

    def _on_save_project(self):
        """
        Called from menu (“Save Project…”) or Tools → Export.
        If no video loaded, show an info dialog. Otherwise, ask where to save MP4
        and call core.export_video(...).
        """
        if not self.core.video_path:
            QMessageBox.information(self, "Save Project", "No project to save (no video loaded).")
            return

        out_path, _ = QFileDialog.getSaveFileName(
            self,
            "Export Blurred Video As",
            "",
            "MP4 Video (*.mp4);;All Files (*)"
        )
        if not out_path:
            return

        if not out_path.lower().endswith(".mp4"):
            out_path += ".mp4"

        success = self.core.export_video(out_path)
        if success:
            QMessageBox.information(self, "Save Project", f"Exported to:\n{out_path}")
        else:
            QMessageBox.warning(self, "Save Project", "Failed to export edited video.")


    def _on_clear_blurs(self):
        """
        Clear all cached blurred frames in the model, clear the markers in the UI,
        disable Blur Frame button.
        """
        self.core.blurred_frames.clear()
        self.core.blurred_cache.clear()
        self.editor_panel.clear_markers()
        self.editor_panel.blur_button.setEnabled(False)


    def _on_play_toggled(self, play: bool):
        """
        User clicked Play/Pause.  If play=True, start the timer; if play=False, stop it.
        """
        if play:
            interval = int(1000 / self.core.fps) if self.core.fps > 0 else 33
            self.play_timer.start(interval)
        else:
            self.play_timer.stop()


    def _on_frame_changed(self, frame_idx: int):
        """
        User dragged the slider to frame_idx.  Stop playback, show that frame (blurred if cached).
        """
        self.play_timer.stop()
        self.editor_panel.toggle_button.setText("Play")

        if self.core.cap is not None:
            self.core.cap.set(cv2.CAP_PROP_POS_FRAMES, frame_idx)
        # Now fetch (blurred or raw) and display
        img = self.core.get_frame(frame_idx)
        self.editor_panel.display_frame(img, frame_idx)



    def _on_timer_tick(self):
        """
        Called every ~1000/fps ms while playing.  Grab the next frame from cv2.VideoCapture,
        overlay blur if needed, and display it in the UI.
        """
        ret, frame = self.core.cap.read()
        if not ret:
            self.play_timer.stop()
            self.editor_panel.toggle_button.setText("Play")
            return

        pos = int(self.core.cap.get(cv2.CAP_PROP_POS_FRAMES)) - 1
        img = self.core.blurred_cache.get(pos, frame)
        self.editor_panel.display_frame(img, pos)


    def _on_detect_requested(self):
        """
        User clicked “Detect Gestures”. Show a dark‐themed, indeterminate QProgressDialog
        with a moving color chunk, run core.detect_and_blur_hand_segments() in a thread,
        then populate gesture_list/timestamps with person ID and gesture type.
        """
        total = self.core.total_frames
        if total <= 0:
            # No video loaded or empty video
            return

        # ─── Create an indeterminate, dark‐themed QProgressDialog ──────────────
        self.progress = QProgressDialog("Detecting gestures… Please wait…", None, 0, 0, self.editor_panel)
        self.progress.setWindowTitle("Processing")
        self.progress.setWindowModality(Qt.ApplicationModal)
        self.progress.setCancelButton(None)
        self.progress.setMinimumDuration(0)
        self.progress.setAutoClose(False)
        self.progress.setAutoReset(False)
        self.progress.setMinimumSize(300, 100)
        self.progress.setWindowFlags(
            self.progress.windowFlags()
            & ~Qt.WindowContextHelpButtonHint
        )
        self.progress.setStyleSheet("""
            QProgressDialog {
                background-color: #2b2b2b;
                color: #e0e0e0;
                border-radius: 8px;
                padding: 0px;
                margin: 0px;
            }
            QProgressBar {
                border: 1px solid #555555;
                border-radius: 5px;
                text-align: center;
                background-color: #3c3c3c;
                color: #ffffff;
                height: 25px;
                min-width: 0;
                width: 100%;
                margin-left: 0px;
                margin-right: 0px;
                padding-left: 0px;
                padding-right: 0px;
            }
            QProgressBar::chunk {
                background-color: #6cace4;
                animation: busybar 1s linear infinite;
            }
            QLabel {
                color: #e0e0e0;
            }
            @keyframes busybar {
                0% { margin-left: 0px; }
                100% { margin-left: 100%; }
            }
        """)

        self.progress.show()
        QApplication.processEvents()

        for child in self.progress.findChildren(QProgressDialog):
            child.setSizePolicy(QSizePolicy.Expanding, QSizePolicy.Fixed)
            child.setMinimumWidth(500)

        # ─── Run detection in a background thread ─────────────
        self.detect_thread = GestureDetectWorker(self.core)
        self.detect_thread.finished.connect(self._on_gesture_detection_finished)
        self.detect_thread.start()

    def _on_gesture_detection_finished(self, segment_starts):
        self.progress.close()

        # ─── Populate the gesture lists with person_id and gesture_type ─────
        self.editor_panel.gesture_list.clear()
        for person_id, gesture_type, frame_idx, landmarks in segment_starts:
            t = frame_idx / self.core.fps
            mm = int(t // 60)
            ss = int(t % 60)
            msec = int((t - int(t)) * 1000)
            time_str = f"{mm:02}:{ss:02}.{msec:03}"

            if gesture_type == "wave":
                emoji = "👋"
            elif gesture_type == "cover_face":
                emoji = "🫣"
            else:
                emoji = "❓"

            item_str = f"{emoji} Person {person_id} {gesture_type.capitalize()} - ({time_str})"
            item = QListWidgetItem(item_str)
            item.setData(Qt.UserRole, (frame_idx, landmarks))
            self.editor_panel.gesture_list.addItem(item)

        cur = self.editor_panel.current_frame_idx
        if cur in self.core.blurred_cache:
            img = self.core.blurred_cache[cur]
            self.editor_panel.display_frame(img, cur)

        if segment_starts:
            self.editor_panel.blur_button.setEnabled(True)



    def _on_blur_requested(self, frame_idx: int):
        """
        User clicked “Blur Frame” on a selected gesture item.
        Blur that person's face throughout the entire video with progress bar.
        Jump to the selected frame after completion.
        """
        # Retrieve selected gesture item and its stored data
        selected_items = self.editor_panel.gesture_list.selectedItems()
        if not selected_items:
            return

        item = selected_items[0]
        frame_idx, target_landmarks = item.data(Qt.UserRole)

        # ─── Create progress dialog ───────────────────────────────────────
        total = self.core.total_frames
        progress = QProgressDialog("Blurring person in all frames… Please wait…", None, 0, total, self.editor_panel)
        progress.setWindowTitle("Processing")
        progress.setWindowModality(Qt.ApplicationModal)
        progress.setCancelButton(None)
        progress.setMinimumDuration(0)
        progress.setAutoClose(False)
        progress.setAutoReset(False)
        progress.setValue(0)
        progress.setMinimumSize(300, 100)
        progress.setWindowFlags(
            progress.windowFlags()
            & ~Qt.WindowContextHelpButtonHint
        )
        progress.setStyleSheet("""
            QProgressDialog {
                background-color: #2b2b2b;
                color: #e0e0e0;
                border-radius: 8px;
            }
            QProgressBar {
                border: 1px solid #555555;
                border-radius: 5px;
                text-align: center;
                background-color: #3c3c3c;
                color: #ffffff;
            }
            QProgressBar::chunk {
                background-color: #6cace4;
                width: 20px;
            }
            QLabel {
                color: #e0e0e0;
            }
        """)

        progress.show()
        QApplication.processEvents()

        # ─── Blur all frames for the person ──────────────────────────────
        cap = cv2.VideoCapture(self.core.video_path)
        total = int(cap.get(cv2.CAP_PROP_FRAME_COUNT))

        for i in range(total):
            cap.set(cv2.CAP_PROP_POS_FRAMES, i)
            ret, frame = cap.read()
            if not ret:
                continue

            blurred = blur_faces_of_person(frame, target_landmarks)
            self.core.blurred_frames.add(i)
            self.core.blurred_cache[i] = blurred

            if i % 10 == 0:
                progress.setValue(i + 1)
                QApplication.processEvents()

        cap.release()
        progress.close()

        # ─── Jump to preview of selected frame ───────────────────────────
        if frame_idx in self.core.blurred_cache:
            img = self.core.blurred_cache[frame_idx]
        else:
            img = self.core.get_frame(frame_idx)
        self.editor_panel.display_frame(img, frame_idx)


    def _on_thumbnail_clicked(self, frame_idx: int):
        """
        User clicked one of the 16 thumbnails. Jump to that frame.
        """
        self.play_timer.stop()
        self.editor_panel.toggle_button.setText("Play")

        img = self.core.get_frame(frame_idx)
        self.editor_panel.display_frame(img, frame_idx)
        self.editor_panel.blur_button.setEnabled(True)


    def _on_gesture_item_clicked(self, frame_idx: int):
        """
        User clicked an item in the Detected Gestures list. Jump to that frame.
        """
        self.play_timer.stop()
        self.editor_panel.toggle_button.setText("Play")

        img = self.core.get_frame(frame_idx)
        self.editor_panel.display_frame(img, frame_idx)
        self.editor_panel.blur_button.setEnabled(True)


    def _open_documentation(self):
        webbrowser.open("https://example.com/stopfilming/docs")


    def _check_for_updates(self):
        QMessageBox.information(self, "Check for Updates", "No updates available.")


    def _toggle_appearance(self):
        """
        (Placeholder) Toggle between light & dark theme. Currently not implemented.
        """
        QMessageBox.information(self, "Appearance", "Toggle light/dark (not implemented).")


    def _show_shortcuts_reference(self):
        shortcuts_text = (
            "Ctrl+O: Open Video\n"
            "Ctrl+S: Save Project\n"
            "Ctrl+Q: Quit\n"
            "F11: Fullscreen\n"
        )
        QMessageBox.information(self, "Keyboard Shortcuts", shortcuts_text)


    def _show_about_dialog(self):
        QMessageBox.information(self, "About StopFilming", "StopFilming v1.0\n© 2025")


    def resizeEvent(self, event):
        """
        If you want to do something on window‐resize, override here.
        """
        super().resizeEvent(event)
        # (No extra behavior at the moment)


    def _toggle_fullscreen(self):
        if self.isFullScreen():
            self.showNormal()
        else:
            self.showFullScreen()

    def _on_export_video_requested(self):
        """
        Called when the 'Export Video' button is clicked.
        Calls the same method as Save Project to export the video.
        """
        self._on_save_project()  # This method already handles exporting the video


if __name__ == "__main__":
    app = QApplication(sys.argv)
    window = MainWindow()

    # resize window to fit the device's screen size
    screen = app.primaryScreen()
    rect = screen.availableGeometry()
    window.resize(rect.width(), rect.height())
    window.showMaximized()

    sys.exit(app.exec_())<|MERGE_RESOLUTION|>--- conflicted
+++ resolved
@@ -1,596 +1,747 @@
-
-# NEW
-import sys
-# ─── Load Mediapipe’s runtime first, so its C++ DLLs bind correctly ──
-import mediapipe as mp
-print("Loaded MediaPipe", mp.__version__)    
-import webbrowser
-
-# main.py
-
-
-import sys
-import webbrowser
-from PyQt5.QtWidgets import (
-    QApplication,
-    QMainWindow,
-    QAction,
-    QFileDialog,
-    QMessageBox,
-    QProgressDialog,
-    QListWidgetItem
-)
-from PyQt5.QtCore import Qt, QTimer, QThread, pyqtSignal
-from PyQt5.QtGui import QPixmap
-
-import cv2
-import time
-
-from view import EditorPanel
-from model import EditorCore
-<<<<<<< HEAD
-=======
-from utils import blur_faces_of_person
->>>>>>> 29e89d1e
-
-class GestureDetectWorker(QThread):
-    finished = pyqtSignal(object)  # Will emit segment_starts
-
-    def __init__(self, core):
-        super().__init__()
-        self.core = core
-
-    def run(self):
-        segment_starts = self.core.detect_and_blur_hand_segments()
-        self.finished.emit(segment_starts)
-
-class MainWindow(QMainWindow):
-    def __init__(self):
-        super().__init__()
-
-        # ─── Model ────────────────────────────────────────────────────────
-        self.core = EditorCore()
-
-        # ─── Single View: EditorPanel ─────────────────────────────────────
-        self.editor_panel = EditorPanel()
-        self.setCentralWidget(self.editor_panel)
-        self.setWindowTitle("StopFilming")
-
-        # ─── Connect EditorPanel signals to controller slots ─────────────
-        self.editor_panel.importRequested.connect(self._on_import_requested)
-        self.editor_panel.playToggled.connect(self._on_play_toggled)
-        self.editor_panel.frameChanged.connect(self._on_frame_changed)
-        self.editor_panel.detectRequested.connect(self._on_detect_requested)
-        self.editor_panel.blurRequested.connect(self._on_blur_requested)
-        self.editor_panel.thumbnailClicked.connect(self._on_thumbnail_clicked)
-        self.editor_panel.gestureItemClicked.connect(self._on_gesture_item_clicked)
-        self.editor_panel.exportRequested.connect(self._on_save_project)
-
-        # ─── Playback timer (used when playing back video) ───────────────
-        self.play_timer = QTimer()
-        self.play_timer.timeout.connect(self._on_timer_tick)
-
-        # ─── Build the menubar ───────────────────────────────────────────
-        self._create_menu_bar()
-
-    def _create_menu_bar(self):
-        menubar = self.menuBar()
-
-        # ─── File Menu ─────────────────────────────────────────────────
-        file_menu = menubar.addMenu("File")
-
-        open_vid_action = QAction("Open Video…", self)
-        open_vid_action.setShortcut("Ctrl+O")
-        open_vid_action.triggered.connect(self._on_import_requested)
-        file_menu.addAction(open_vid_action)
-
-        save_action = QAction("Save Project…", self)
-        save_action.setShortcut("Ctrl+S")
-        save_action.triggered.connect(self._on_save_project)
-        file_menu.addAction(save_action)
-
-        file_menu.addSeparator()
-
-        quit_action = QAction("Quit", self)
-        quit_action.setShortcut("Ctrl+Q")
-        quit_action.triggered.connect(self.close)
-        file_menu.addAction(quit_action)
-
-        # ─── Edit Menu (placeholders) ──────────────────────────────────
-        edit_menu = menubar.addMenu("Edit")
-
-        undo_action = QAction("Undo", self)
-        undo_action.setShortcut("Ctrl+Z")
-        undo_action.triggered.connect(lambda: None)
-        edit_menu.addAction(undo_action)
-
-        redo_action = QAction("Redo", self)
-        redo_action.setShortcut("Ctrl+Y")
-        redo_action.triggered.connect(lambda: None)
-        edit_menu.addAction(redo_action)
-
-        edit_menu.addSeparator()
-
-        preferences_action = QAction("Preferences…", self)
-        preferences_action.triggered.connect(self._toggle_appearance)
-        edit_menu.addAction(preferences_action)
-
-        # ─── View Menu ─────────────────────────────────────────────────
-        view_menu = menubar.addMenu("View")
-
-        toggle_thumbs_action = QAction("Toggle Thumbnails", self, checkable=True)
-        toggle_thumbs_action.setChecked(True)
-        toggle_thumbs_action.triggered.connect(lambda checked: self.editor_panel.thumbnail_scroll.setVisible(checked))
-        view_menu.addAction(toggle_thumbs_action)
-
-        toggle_markers_action = QAction("Toggle Markers Panel", self, checkable=True)
-        toggle_markers_action.setChecked(True)
-        toggle_markers_action.triggered.connect(lambda checked: self.editor_panel.gesture_list.parentWidget().setVisible(checked))
-        view_menu.addAction(toggle_markers_action)
-
-        fullscreen_action = QAction("Fullscreen", self)
-        fullscreen_action.setShortcut("F11")
-        fullscreen_action.triggered.connect(self._toggle_fullscreen)
-        view_menu.addAction(fullscreen_action)
-
-        # ─── Tools Menu ────────────────────────────────────────────────
-        tools_menu = menubar.addMenu("Tools")
-
-        detect_action = QAction("Detect Gestures Now", self)
-        detect_action.triggered.connect(self.editor_panel.detectRequested.emit)
-        tools_menu.addAction(detect_action)
-
-        blur_action = QAction("Blur Current Frame", self)
-        blur_action.triggered.connect(lambda: self.editor_panel.blurRequested.emit(self.editor_panel.current_frame_idx))
-        tools_menu.addAction(blur_action)
-
-        export_action = QAction("Export Blurred Video…", self)
-        export_action.triggered.connect(self._on_save_project)
-        tools_menu.addAction(export_action)
-
-        clear_blurs_action = QAction("Clear All Blurs", self)
-        clear_blurs_action.triggered.connect(self._on_clear_blurs)
-        tools_menu.addAction(clear_blurs_action)
-
-        # ─── Settings Menu ─────────────────────────────────────────────
-        settings_menu = menubar.addMenu("Settings")
-
-        appearance_action = QAction("Appearance (Light/Dark)", self)
-        appearance_action.triggered.connect(self._toggle_appearance)
-        settings_menu.addAction(appearance_action)
-
-        shortcuts_action = QAction("Keyboard Shortcuts…", self)
-        shortcuts_action.triggered.connect(self._show_shortcuts_reference)
-        settings_menu.addAction(shortcuts_action)
-
-        # ─── Help Menu ─────────────────────────────────────────────────
-        help_menu = menubar.addMenu("Help")
-
-        about_action = QAction("About StopFilming", self)
-        about_action.triggered.connect(self._show_about_dialog)
-        help_menu.addAction(about_action)
-
-        doc_action = QAction("Documentation", self)
-        doc_action.triggered.connect(self._open_documentation)
-        help_menu.addAction(doc_action)
-
-        check_updates_action = QAction("Check for Updates…", self)
-        check_updates_action.triggered.connect(self._check_for_updates)
-        help_menu.addAction(check_updates_action)
-
-
-    # ─── Controller Slots ─────────────────────────────────────────────────
-
-    def _on_import_requested(self):
-        vid_path, _ = QFileDialog.getOpenFileName(
-            self, "Open Video File", "",
-            "Video Files (*.mp4 *.MP4 *.avi *.AVI *.mov *.MOV);;All Files (*)"
-        )
-        if not vid_path:
-            return
-
-        # 1) Load the new video into the core (this still clears blurred_cache)
-        meta = self.core.load_video(vid_path)
-
-        # 2) Delete the old EditorPanel entirely:
-        old_panel = self.editor_panel
-        old_panel.deleteLater()
-
-        # 3) Create a fresh EditorPanel and hook up all signals again:
-        self.editor_panel = EditorPanel()
-        self.setCentralWidget(self.editor_panel)
-        self.editor_panel.importRequested.connect(self._on_import_requested)
-        self.editor_panel.playToggled.connect(self._on_play_toggled)
-        self.editor_panel.frameChanged.connect(self._on_frame_changed)
-        self.editor_panel.detectRequested.connect(self._on_detect_requested)
-        self.editor_panel.blurRequested.connect(self._on_blur_requested)
-        self.editor_panel.thumbnailClicked.connect(self._on_thumbnail_clicked)
-        self.editor_panel.gestureItemClicked.connect(self._on_gesture_item_clicked)
-        self.editor_panel.exportRequested.connect(self._on_save_project)
-
-        # 4) Initialize the new panel with the video info:
-        self.editor_panel.set_video_info(
-            rotation_angle=meta["rotation_angle"],
-            total_frames=meta["total_frames"],
-            fps=meta["fps"]
-        )
-
-        # 5) Immediately grab frame 0 from the new core and display it:
-        frame0 = self.core.get_frame(0)
-        if frame0 is not None:
-            self.editor_panel.display_frame(frame0, 0)
-
-        # 6) Build fresh thumbnails on the brand‐new panel:
-        thumbs = self.core.generate_thumbnails(num_thumbs=16)
-        self.editor_panel.add_thumbnails(thumbs)
-
-        # 7) Update the window title:
-        self.setWindowTitle(f"StopFilming – Editing: {vid_path}")
-
-        # 8) Ensure the window does not resize beyond screen dimensions
-        screen = QApplication.primaryScreen()  # Get the primary screen
-        rect = screen.availableGeometry()  # Get screen's available geometry
-
-        self.showNormal()  # Ensure window is not maximized
-        self.resize(rect.width(), rect.height())  # Resize the window to fit the screen
-        self.setFixedSize(self.size())  # Make the window size fixed (not resizable)
-
-        self.repaint()  # Repaint to apply the resize
-        QApplication.processEvents()  # Force UI update
-
-    def _on_save_project(self):
-        """
-        Called from menu (“Save Project…”) or Tools → Export.
-        If no video loaded, show an info dialog. Otherwise, ask where to save MP4
-        and call core.export_video(...).
-        """
-        if not self.core.video_path:
-            QMessageBox.information(self, "Save Project", "No project to save (no video loaded).")
-            return
-
-        out_path, _ = QFileDialog.getSaveFileName(
-            self,
-            "Export Blurred Video As",
-            "",
-            "MP4 Video (*.mp4);;All Files (*)"
-        )
-        if not out_path:
-            return
-
-        if not out_path.lower().endswith(".mp4"):
-            out_path += ".mp4"
-
-        success = self.core.export_video(out_path)
-        if success:
-            QMessageBox.information(self, "Save Project", f"Exported to:\n{out_path}")
-        else:
-            QMessageBox.warning(self, "Save Project", "Failed to export edited video.")
-
-
-    def _on_clear_blurs(self):
-        """
-        Clear all cached blurred frames in the model, clear the markers in the UI,
-        disable Blur Frame button.
-        """
-        self.core.blurred_frames.clear()
-        self.core.blurred_cache.clear()
-        self.editor_panel.clear_markers()
-        self.editor_panel.blur_button.setEnabled(False)
-
-
-    def _on_play_toggled(self, play: bool):
-        """
-        User clicked Play/Pause.  If play=True, start the timer; if play=False, stop it.
-        """
-        if play:
-            interval = int(1000 / self.core.fps) if self.core.fps > 0 else 33
-            self.play_timer.start(interval)
-        else:
-            self.play_timer.stop()
-
-
-    def _on_frame_changed(self, frame_idx: int):
-        """
-        User dragged the slider to frame_idx.  Stop playback, show that frame (blurred if cached).
-        """
-        self.play_timer.stop()
-        self.editor_panel.toggle_button.setText("Play")
-
-        if self.core.cap is not None:
-            self.core.cap.set(cv2.CAP_PROP_POS_FRAMES, frame_idx)
-        # Now fetch (blurred or raw) and display
-        img = self.core.get_frame(frame_idx)
-        self.editor_panel.display_frame(img, frame_idx)
-
-
-
-    def _on_timer_tick(self):
-        """
-        Called every ~1000/fps ms while playing.  Grab the next frame from cv2.VideoCapture,
-        overlay blur if needed, and display it in the UI.
-        """
-        ret, frame = self.core.cap.read()
-        if not ret:
-            self.play_timer.stop()
-            self.editor_panel.toggle_button.setText("Play")
-            return
-
-        pos = int(self.core.cap.get(cv2.CAP_PROP_POS_FRAMES)) - 1
-        img = self.core.blurred_cache.get(pos, frame)
-        self.editor_panel.display_frame(img, pos)
-
-
-    def _on_detect_requested(self):
-        """
-        User clicked “Detect Gestures”. Show a dark‐themed, indeterminate QProgressDialog
-        with a moving color chunk, run core.detect_and_blur_hand_segments() in a thread,
-        then populate gesture_list/timestamps with person ID and gesture type.
-        """
-        total = self.core.total_frames
-        if total <= 0:
-            # No video loaded or empty video
-            return
-
-        # ─── Create an indeterminate, dark‐themed QProgressDialog ──────────────
-        self.progress = QProgressDialog("Detecting gestures… Please wait…", None, 0, 0, self.editor_panel)
-        self.progress.setWindowTitle("Processing")
-        self.progress.setWindowModality(Qt.ApplicationModal)
-        self.progress.setCancelButton(None)
-        self.progress.setMinimumDuration(0)
-        self.progress.setAutoClose(False)
-        self.progress.setAutoReset(False)
-        self.progress.setMinimumSize(300, 100)
-        self.progress.setWindowFlags(
-            self.progress.windowFlags()
-            & ~Qt.WindowContextHelpButtonHint
-        )
-        self.progress.setStyleSheet("""
-            QProgressDialog {
-                background-color: #2b2b2b;
-                color: #e0e0e0;
-                border-radius: 8px;
-                padding: 0px;
-                margin: 0px;
-            }
-            QProgressBar {
-                border: 1px solid #555555;
-                border-radius: 5px;
-                text-align: center;
-                background-color: #3c3c3c;
-                color: #ffffff;
-                height: 25px;
-                min-width: 0;
-                width: 100%;
-                margin-left: 0px;
-                margin-right: 0px;
-                padding-left: 0px;
-                padding-right: 0px;
-            }
-            QProgressBar::chunk {
-                background-color: #6cace4;
-                animation: busybar 1s linear infinite;
-            }
-            QLabel {
-                color: #e0e0e0;
-            }
-            @keyframes busybar {
-                0% { margin-left: 0px; }
-                100% { margin-left: 100%; }
-            }
-        """)
-
-        self.progress.show()
-        QApplication.processEvents()
-
-        for child in self.progress.findChildren(QProgressDialog):
-            child.setSizePolicy(QSizePolicy.Expanding, QSizePolicy.Fixed)
-            child.setMinimumWidth(500)
-
-        # ─── Run detection in a background thread ─────────────
-        self.detect_thread = GestureDetectWorker(self.core)
-        self.detect_thread.finished.connect(self._on_gesture_detection_finished)
-        self.detect_thread.start()
-
-    def _on_gesture_detection_finished(self, segment_starts):
-        self.progress.close()
-
-        # ─── Populate the gesture lists with person_id and gesture_type ─────
-        self.editor_panel.gesture_list.clear()
-        for person_id, gesture_type, frame_idx, landmarks in segment_starts:
-            t = frame_idx / self.core.fps
-            mm = int(t // 60)
-            ss = int(t % 60)
-            msec = int((t - int(t)) * 1000)
-            time_str = f"{mm:02}:{ss:02}.{msec:03}"
-
-            if gesture_type == "wave":
-                emoji = "👋"
-            elif gesture_type == "cover_face":
-                emoji = "🫣"
-            else:
-                emoji = "❓"
-
-            item_str = f"{emoji} Person {person_id} {gesture_type.capitalize()} - ({time_str})"
-            item = QListWidgetItem(item_str)
-            item.setData(Qt.UserRole, (frame_idx, landmarks))
-            self.editor_panel.gesture_list.addItem(item)
-
-        cur = self.editor_panel.current_frame_idx
-        if cur in self.core.blurred_cache:
-            img = self.core.blurred_cache[cur]
-            self.editor_panel.display_frame(img, cur)
-
-        if segment_starts:
-            self.editor_panel.blur_button.setEnabled(True)
-
-
-
-    def _on_blur_requested(self, frame_idx: int):
-        """
-        User clicked “Blur Frame” on a selected gesture item.
-        Blur that person's face throughout the entire video with progress bar.
-        Jump to the selected frame after completion.
-        """
-        # Retrieve selected gesture item and its stored data
-        selected_items = self.editor_panel.gesture_list.selectedItems()
-        if not selected_items:
-            return
-
-        item = selected_items[0]
-        frame_idx, target_landmarks = item.data(Qt.UserRole)
-
-        # ─── Create progress dialog ───────────────────────────────────────
-        total = self.core.total_frames
-        progress = QProgressDialog("Blurring person in all frames… Please wait…", None, 0, total, self.editor_panel)
-        progress.setWindowTitle("Processing")
-        progress.setWindowModality(Qt.ApplicationModal)
-        progress.setCancelButton(None)
-        progress.setMinimumDuration(0)
-        progress.setAutoClose(False)
-        progress.setAutoReset(False)
-        progress.setValue(0)
-        progress.setMinimumSize(300, 100)
-        progress.setWindowFlags(
-            progress.windowFlags()
-            & ~Qt.WindowContextHelpButtonHint
-        )
-        progress.setStyleSheet("""
-            QProgressDialog {
-                background-color: #2b2b2b;
-                color: #e0e0e0;
-                border-radius: 8px;
-            }
-            QProgressBar {
-                border: 1px solid #555555;
-                border-radius: 5px;
-                text-align: center;
-                background-color: #3c3c3c;
-                color: #ffffff;
-            }
-            QProgressBar::chunk {
-                background-color: #6cace4;
-                width: 20px;
-            }
-            QLabel {
-                color: #e0e0e0;
-            }
-        """)
-
-        progress.show()
-        QApplication.processEvents()
-
-        # ─── Blur all frames for the person ──────────────────────────────
-        cap = cv2.VideoCapture(self.core.video_path)
-        total = int(cap.get(cv2.CAP_PROP_FRAME_COUNT))
-
-        for i in range(total):
-            cap.set(cv2.CAP_PROP_POS_FRAMES, i)
-            ret, frame = cap.read()
-            if not ret:
-                continue
-
-            blurred = blur_faces_of_person(frame, target_landmarks)
-            self.core.blurred_frames.add(i)
-            self.core.blurred_cache[i] = blurred
-
-            if i % 10 == 0:
-                progress.setValue(i + 1)
-                QApplication.processEvents()
-
-        cap.release()
-        progress.close()
-
-        # ─── Jump to preview of selected frame ───────────────────────────
-        if frame_idx in self.core.blurred_cache:
-            img = self.core.blurred_cache[frame_idx]
-        else:
-            img = self.core.get_frame(frame_idx)
-        self.editor_panel.display_frame(img, frame_idx)
-
-
-    def _on_thumbnail_clicked(self, frame_idx: int):
-        """
-        User clicked one of the 16 thumbnails. Jump to that frame.
-        """
-        self.play_timer.stop()
-        self.editor_panel.toggle_button.setText("Play")
-
-        img = self.core.get_frame(frame_idx)
-        self.editor_panel.display_frame(img, frame_idx)
-        self.editor_panel.blur_button.setEnabled(True)
-
-
-    def _on_gesture_item_clicked(self, frame_idx: int):
-        """
-        User clicked an item in the Detected Gestures list. Jump to that frame.
-        """
-        self.play_timer.stop()
-        self.editor_panel.toggle_button.setText("Play")
-
-        img = self.core.get_frame(frame_idx)
-        self.editor_panel.display_frame(img, frame_idx)
-        self.editor_panel.blur_button.setEnabled(True)
-
-
-    def _open_documentation(self):
-        webbrowser.open("https://example.com/stopfilming/docs")
-
-
-    def _check_for_updates(self):
-        QMessageBox.information(self, "Check for Updates", "No updates available.")
-
-
-    def _toggle_appearance(self):
-        """
-        (Placeholder) Toggle between light & dark theme. Currently not implemented.
-        """
-        QMessageBox.information(self, "Appearance", "Toggle light/dark (not implemented).")
-
-
-    def _show_shortcuts_reference(self):
-        shortcuts_text = (
-            "Ctrl+O: Open Video\n"
-            "Ctrl+S: Save Project\n"
-            "Ctrl+Q: Quit\n"
-            "F11: Fullscreen\n"
-        )
-        QMessageBox.information(self, "Keyboard Shortcuts", shortcuts_text)
-
-
-    def _show_about_dialog(self):
-        QMessageBox.information(self, "About StopFilming", "StopFilming v1.0\n© 2025")
-
-
-    def resizeEvent(self, event):
-        """
-        If you want to do something on window‐resize, override here.
-        """
-        super().resizeEvent(event)
-        # (No extra behavior at the moment)
-
-
-    def _toggle_fullscreen(self):
-        if self.isFullScreen():
-            self.showNormal()
-        else:
-            self.showFullScreen()
-
-    def _on_export_video_requested(self):
-        """
-        Called when the 'Export Video' button is clicked.
-        Calls the same method as Save Project to export the video.
-        """
-        self._on_save_project()  # This method already handles exporting the video
-
-
-if __name__ == "__main__":
-    app = QApplication(sys.argv)
-    window = MainWindow()
-
-    # resize window to fit the device's screen size
-    screen = app.primaryScreen()
-    rect = screen.availableGeometry()
-    window.resize(rect.width(), rect.height())
-    window.showMaximized()
-
+# main.py
+
+import sys
+import webbrowser
+from PyQt5.QtWidgets import (
+    QApplication,
+    QMainWindow,
+    QAction,
+    QFileDialog,
+    QMessageBox,
+    QProgressDialog,
+    QListWidgetItem
+)
+
+from PyQt5.QtGui import QPixmap, QIcon, QPainter, QFont, QColor, QPen, QBrush
+from PyQt5.QtCore import Qt, QTimer, QThread, pyqtSignal
+from PyQt5.QtGui import QPixmap
+
+from view import KeyboardShortcutsDialog
+
+import cv2
+import time
+
+from view import EditorPanel
+from model import EditorCore
+from utils import blur_faces_of_person
+
+class GestureDetectWorker(QThread):
+    finished = pyqtSignal(object)  # Will emit segment_starts
+
+    def __init__(self, core):
+        super().__init__()
+        self.core = core
+
+    def run(self):
+        segment_starts = self.core.detect_and_blur_hand_segments()
+        self.finished.emit(segment_starts)
+
+class MainWindow(QMainWindow):
+    def __init__(self):
+        super().__init__()
+        self.setWindowIcon(create_eye_icon())
+        self.setWindowTitle("StopFilming - Privacy Protection Video Editor")
+
+        # ─── Model ────────────────────────────────────────────────────────
+        self.core = EditorCore()
+
+        # ─── Single View: EditorPanel ─────────────────────────────────────
+        self.editor_panel = EditorPanel()
+        self.setCentralWidget(self.editor_panel)
+        self.setWindowTitle("StopFilming")
+
+
+        
+
+        # ─── Connect EditorPanel signals to controller slots ─────────────
+        self.editor_panel.importRequested.connect(self._on_import_requested)
+        self.editor_panel.playToggled.connect(self._on_play_toggled)
+        self.editor_panel.frameChanged.connect(self._on_frame_changed)
+        self.editor_panel.detectRequested.connect(self._on_detect_requested)
+        self.editor_panel.blurRequested.connect(self._on_blur_requested)
+        self.editor_panel.thumbnailClicked.connect(self._on_thumbnail_clicked)
+        self.editor_panel.gestureItemClicked.connect(self._on_gesture_item_clicked)
+        self.editor_panel.exportRequested.connect(self._on_save_project)
+
+        # ─── Playback timer (used when playing back video) ───────────────
+        self.play_timer = QTimer()
+        self.play_timer.timeout.connect(self._on_timer_tick)
+
+        # ─── Build the menubar ───────────────────────────────────────────
+        self._create_menu_bar()
+
+
+    # after _create_menu_bar()
+        self.menuBar().setStyleSheet("""
+            QMenuBar {
+                background-color: #2D3748;
+                color: #E2E8F0;
+                spacing: 6px;          /* space between menu titles */
+                padding: 2px 10px;
+            }
+            QMenuBar::item {
+                background: transparent;
+                padding: 4px 12px;
+            }
+            QMenuBar::item:selected {
+                background-color: #4FD1C7;
+                color: #1A202C;
+                border-radius: 4px;
+            }
+
+            QMenu {
+                background-color: #2D3748;
+                color: #E2E8F0;
+                border: 1px solid #4A5568;
+                margin: 2px;
+            }
+            QMenu::item {
+                padding: 6px 20px;
+            }
+            QMenu::item:selected {
+                background-color: #4A5568;
+            }
+        """)
+
+
+    def _create_menu_bar(self):
+        menubar = self.menuBar()
+        
+        # Enhanced menu bar styling - REPLACE YOUR EXISTING menubar.setStyleSheet() with this:
+        menubar.setStyleSheet("""
+            QMenuBar {
+                background: qlineargradient(x1:0, y1:0, x2:0, y2:1,
+                    stop:0 #2D3748, stop:1 #1A202C);
+                color: #E2E8F0;
+                spacing: 8px;
+                padding: 4px 12px;
+                border-bottom: 2px solid #4FD1C7;
+                font-weight: 500;
+                font-size: 13px;
+            }
+            QMenuBar::item {
+                background: transparent;
+                padding: 6px 14px;
+                border-radius: 6px;
+                margin: 2px;
+            }
+            QMenuBar::item:selected {
+                background: qlineargradient(x1:0, y1:0, x2:0, y2:1,
+                    stop:0 #4FD1C7, stop:1 #38B2AC);
+                color: #1A202C;
+                font-weight: 600;
+            }
+            QMenuBar::item:pressed {
+                background: qlineargradient(x1:0, y1:0, x2:0, y2:1,
+                    stop:0 #319795, stop:1 #2C7A7B);
+                color: #E6FFFA;
+            }
+
+            QMenu {
+                background: qlineargradient(x1:0, y1:0, x2:0, y2:1,
+                    stop:0 #2D3748, stop:1 #1A202C);
+                color: #E2E8F0;
+                border: 2px solid #4A5568;
+                border-radius: 8px;
+                padding: 6px;
+                margin: 2px;
+            }
+            QMenu::item {
+                padding: 8px 24px;
+                border-radius: 4px;
+                margin: 1px;
+            }
+            QMenu::item:selected {
+                background: qlineargradient(x1:0, y1:0, x2:0, y2:1,
+                    stop:0 #4A5568, stop:1 #2D3748);
+                color: #4FD1C7;
+            }
+            QMenu::separator {
+                height: 1px;
+                background: #4A5568;
+                margin: 6px 12px;
+            }
+        """)
+
+        # ─── File Menu (ADD EMOJIS TO YOUR EXISTING MENU ITEMS) ─────────────
+        file_menu = menubar.addMenu("📁 File")
+
+        open_vid_action = QAction("🎬 Open Video…", self)
+        open_vid_action.setShortcut("Ctrl+O")
+        open_vid_action.triggered.connect(self._on_import_requested)
+        file_menu.addAction(open_vid_action)
+
+        save_action = QAction("💾 Save Project…", self)
+        save_action.setShortcut("Ctrl+S")
+        save_action.triggered.connect(self._on_save_project)
+        file_menu.addAction(save_action)
+
+        file_menu.addSeparator()
+
+        quit_action = QAction("🚪 Quit", self)
+        quit_action.setShortcut("Ctrl+Q")
+        quit_action.triggered.connect(self.close)
+        file_menu.addAction(quit_action)
+
+        # ─── Edit Menu (ADD EMOJIS) ──────────────────────────────────────
+        edit_menu = menubar.addMenu("✏️ Edit")
+
+        undo_action = QAction("↶ Undo", self)
+        undo_action.setShortcut("Ctrl+Z")
+        undo_action.triggered.connect(lambda: None)
+        edit_menu.addAction(undo_action)
+
+        redo_action = QAction("↷ Redo", self)
+        redo_action.setShortcut("Ctrl+Y")
+        redo_action.triggered.connect(lambda: None)
+        edit_menu.addAction(redo_action)
+
+        edit_menu.addSeparator()
+
+        preferences_action = QAction("⚙️ Preferences…", self)
+        preferences_action.triggered.connect(self._toggle_appearance)
+        edit_menu.addAction(preferences_action)
+
+        # ─── View Menu (ADD EMOJIS) ─────────────────────────────────────────
+        view_menu = menubar.addMenu("👁️ View")
+
+        toggle_thumbs_action = QAction("🖼️ Toggle Thumbnails", self, checkable=True)
+        toggle_thumbs_action.setChecked(True)
+        toggle_thumbs_action.triggered.connect(lambda checked: self.editor_panel.thumbnail_scroll.setVisible(checked))
+        view_menu.addAction(toggle_thumbs_action)
+
+        toggle_markers_action = QAction("🏷️ Toggle Markers Panel", self, checkable=True)
+        toggle_markers_action.setChecked(True)
+        toggle_markers_action.triggered.connect(lambda checked: self.editor_panel.gesture_list.parentWidget().setVisible(checked))
+        view_menu.addAction(toggle_markers_action)
+
+        fullscreen_action = QAction("⛶ Fullscreen", self)
+        fullscreen_action.setShortcut("F11")
+        fullscreen_action.triggered.connect(self._toggle_fullscreen)
+        view_menu.addAction(fullscreen_action)
+
+        # ─── Tools Menu (ADD EMOJIS) ────────────────────────────────────────
+        tools_menu = menubar.addMenu("🔧 Tools")
+
+        detect_action = QAction("🔍 Detect Gestures Now", self)
+        detect_action.triggered.connect(self.editor_panel.detectRequested.emit)
+        tools_menu.addAction(detect_action)
+
+        blur_action = QAction("🫥 Blur Current Frame", self)
+        blur_action.triggered.connect(lambda: self.editor_panel.blurRequested.emit(self.editor_panel.current_frame_idx))
+        tools_menu.addAction(blur_action)
+
+        export_action = QAction("📤 Export Blurred Video…", self)
+        export_action.triggered.connect(self._on_save_project)
+        tools_menu.addAction(export_action)
+
+        clear_blurs_action = QAction("🧹 Clear All Blurs", self)
+        clear_blurs_action.triggered.connect(self._on_clear_blurs)
+        tools_menu.addAction(clear_blurs_action)
+
+        # ─── Settings Menu (ADD EMOJIS) ─────────────────────────────────────
+        settings_menu = menubar.addMenu("⚙️ Settings")
+
+        video_settings_action = QAction("🎥 Video Settings…", self)
+        video_settings_action.triggered.connect(self._show_video_settings_dialog)
+        settings_menu.addAction(video_settings_action)
+
+        detection_settings_action = QAction("🎯 Detection Settings…", self)
+        detection_settings_action.triggered.connect(self._show_detection_settings_dialog)
+        settings_menu.addAction(detection_settings_action)
+
+        blur_settings_action = QAction("🌀 Blur Settings…", self)
+        blur_settings_action.triggered.connect(self._show_blur_settings_dialog)
+        settings_menu.addAction(blur_settings_action)
+
+        settings_menu.addSeparator()
+
+        shortcuts_action = QAction("⌨️ Keyboard Shortcuts…", self)
+        shortcuts_action.triggered.connect(self._show_shortcuts_reference)
+        settings_menu.addAction(shortcuts_action)
+
+        # ─── Help Menu (ADD EMOJIS) ─────────────────────────────────────────
+        help_menu = menubar.addMenu("❓ Help")
+
+        about_action = QAction("ℹ️ About StopFilming", self)
+        about_action.triggered.connect(self._show_about_dialog)
+        help_menu.addAction(about_action)
+
+        doc_action = QAction("📚 Documentation", self)
+        doc_action.triggered.connect(self._open_documentation)
+        help_menu.addAction(doc_action)
+
+        check_updates_action = QAction("🔄 Check for Updates…", self)
+        check_updates_action.triggered.connect(self._check_for_updates)
+        help_menu.addAction(check_updates_action)
+
+
+
+    # ─── Controller Slots ─────────────────────────────────────────────────
+
+    def _on_import_requested(self):
+        vid_path, _ = QFileDialog.getOpenFileName(
+            self, "Open Video File", "",
+            "Video Files (*.mp4 *.MP4 *.avi *.AVI *.mov *.MOV);;All Files (*)"
+        )
+        if not vid_path:
+            return
+
+        # 1) Load the new video into the core (this still clears blurred_cache)
+        meta = self.core.load_video(vid_path)
+
+        # 2) Delete the old EditorPanel entirely:
+        old_panel = self.editor_panel
+        old_panel.deleteLater()
+
+        # 3) Create a fresh EditorPanel and hook up all signals again:
+        self.editor_panel = EditorPanel()
+        self.setCentralWidget(self.editor_panel)
+        self.editor_panel.importRequested.connect(self._on_import_requested)
+        self.editor_panel.playToggled.connect(self._on_play_toggled)
+        self.editor_panel.frameChanged.connect(self._on_frame_changed)
+        self.editor_panel.detectRequested.connect(self._on_detect_requested)
+        self.editor_panel.blurRequested.connect(self._on_blur_requested)
+        self.editor_panel.thumbnailClicked.connect(self._on_thumbnail_clicked)
+        self.editor_panel.gestureItemClicked.connect(self._on_gesture_item_clicked)
+        self.editor_panel.exportRequested.connect(self._on_save_project)
+
+        # 4) Initialize the new panel with the video info:
+        self.editor_panel.set_video_info(
+            rotation_angle=meta["rotation_angle"],
+            total_frames=meta["total_frames"],
+            fps=meta["fps"]
+        )
+
+        # 5) Immediately grab frame 0 from the new core and display it:
+        frame0 = self.core.get_frame(0)
+        if frame0 is not None:
+            self.editor_panel.display_frame(frame0, 0)
+
+        # 6) Build fresh thumbnails on the brand‐new panel:
+        thumbs = self.core.generate_thumbnails(num_thumbs=16)
+        self.editor_panel.add_thumbnails(thumbs)
+
+        # 7) Update the window title:
+        self.setWindowTitle(f"StopFilming – Editing: {vid_path}")
+
+        # 8) Ensure the window does not resize beyond screen dimensions
+        screen = QApplication.primaryScreen()  # Get the primary screen
+        rect = screen.availableGeometry()  # Get screen's available geometry
+
+        self.showNormal()  # Ensure window is not maximized
+        self.resize(rect.width(), rect.height())  # Resize the window to fit the screen
+        
+
+        self.repaint()  # Repaint to apply the resize
+        QApplication.processEvents()  # Force UI update
+
+    def _on_save_project(self):
+        """
+        Called from menu (“Save Project…”) or Tools → Export.
+        If no video loaded, show an info dialog. Otherwise, ask where to save MP4
+        and call core.export_video(...).
+        """
+        if not self.core.video_path:
+            QMessageBox.information(self, "Save Project", "No project to save (no video loaded).")
+            return
+
+        out_path, _ = QFileDialog.getSaveFileName(
+            self,
+            "Export Blurred Video As",
+            "",
+            "MP4 Video (*.mp4);;All Files (*)"
+        )
+        if not out_path:
+            return
+
+        if not out_path.lower().endswith(".mp4"):
+            out_path += ".mp4"
+
+        success = self.core.export_video(out_path)
+        if success:
+            QMessageBox.information(self, "Save Project", f"Exported to:\n{out_path}")
+        else:
+            QMessageBox.warning(self, "Save Project", "Failed to export edited video.")
+
+
+    def _on_clear_blurs(self):
+        """
+        Clear all cached blurred frames in the model, clear the markers in the UI,
+        disable Blur Frame button.
+        """
+        self.core.blurred_frames.clear()
+        self.core.blurred_cache.clear()
+        self.editor_panel.clear_markers()
+        self.editor_panel.blur_button.setEnabled(False)
+
+
+    def _on_play_toggled(self, play: bool):
+        """
+        User clicked Play/Pause.  If play=True, start the timer; if play=False, stop it.
+        """
+        if play:
+            interval = int(1000 / self.core.fps) if self.core.fps > 0 else 33
+            self.play_timer.start(interval)
+        else:
+            self.play_timer.stop()
+
+
+    def _on_frame_changed(self, frame_idx: int):
+        """
+        User dragged the slider to frame_idx.  Stop playback, show that frame (blurred if cached).
+        """
+        self.play_timer.stop()
+        self.editor_panel.toggle_button.setText("Play")
+
+        if self.core.cap is not None:
+            self.core.cap.set(cv2.CAP_PROP_POS_FRAMES, frame_idx)
+        # Now fetch (blurred or raw) and display
+        img = self.core.get_frame(frame_idx)
+        self.editor_panel.display_frame(img, frame_idx)
+
+
+
+    def _on_timer_tick(self):
+        """
+        Called every ~1000/fps ms while playing.  Grab the next frame from cv2.VideoCapture,
+        overlay blur if needed, and display it in the UI.
+        """
+        ret, frame = self.core.cap.read()
+        if not ret:
+            self.play_timer.stop()
+            self.editor_panel.toggle_button.setText("Play")
+            return
+
+        pos = int(self.core.cap.get(cv2.CAP_PROP_POS_FRAMES)) - 1
+        img = self.core.blurred_cache.get(pos, frame)
+        self.editor_panel.display_frame(img, pos)
+
+
+    def _on_detect_requested(self):
+        """
+        User clicked “Detect Gestures”. Show a dark‐themed, indeterminate QProgressDialog
+        with a moving color chunk, run core.detect_and_blur_hand_segments() in a thread,
+        then populate gesture_list/timestamps with person ID and gesture type.
+        """
+        total = self.core.total_frames
+        if total <= 0:
+            # No video loaded or empty video
+            return
+
+        # ─── Create an indeterminate, dark‐themed QProgressDialog ──────────────
+        self.progress = QProgressDialog("Detecting gestures… Please wait…", None, 0, 0, self.editor_panel)
+        self.progress.setWindowTitle("Processing")
+        self.progress.setWindowModality(Qt.ApplicationModal)
+        self.progress.setCancelButton(None)
+        self.progress.setMinimumDuration(0)
+        self.progress.setAutoClose(False)
+        self.progress.setAutoReset(False)
+        self.progress.setMinimumSize(300, 100)
+        self.progress.setWindowFlags(
+            self.progress.windowFlags()
+            & ~Qt.WindowContextHelpButtonHint
+        )
+        self.progress.setStyleSheet("""
+            QProgressDialog {
+                background-color: #2b2b2b;
+                color: #e0e0e0;
+                border-radius: 8px;
+                padding: 0px;
+                margin: 0px;
+            }
+            QProgressBar {
+                border: 1px solid #555555;
+                border-radius: 5px;
+                text-align: center;
+                background-color: #3c3c3c;
+                color: #ffffff;
+                height: 25px;
+                min-width: 0;
+                width: 100%;
+                margin-left: 0px;
+                margin-right: 0px;
+                padding-left: 0px;
+                padding-right: 0px;
+            }
+            QProgressBar::chunk {
+                background-color: #6cace4;
+                animation: busybar 1s linear infinite;
+            }
+            QLabel {
+                color: #e0e0e0;
+            }
+            @keyframes busybar {
+                0% { margin-left: 0px; }
+                100% { margin-left: 100%; }
+            }
+        """)
+
+        self.progress.show()
+        QApplication.processEvents()
+
+        for child in self.progress.findChildren(QProgressDialog):
+            child.setSizePolicy(QSizePolicy.Expanding, QSizePolicy.Fixed)
+            child.setMinimumWidth(500)
+
+        # ─── Run detection in a background thread ─────────────
+        self.detect_thread = GestureDetectWorker(self.core)
+        self.detect_thread.finished.connect(self._on_gesture_detection_finished)
+        self.detect_thread.start()
+
+    def _on_gesture_detection_finished(self, segment_starts):
+        self.progress.close()
+
+        # ─── Populate the gesture lists with person_id and gesture_type ─────
+        self.editor_panel.gesture_list.clear()
+        for person_id, gesture_type, frame_idx, landmarks in segment_starts:
+            t = frame_idx / self.core.fps
+            mm = int(t // 60)
+            ss = int(t % 60)
+            msec = int((t - int(t)) * 1000)
+            time_str = f"{mm:02}:{ss:02}.{msec:03}"
+
+            if gesture_type == "wave":
+                emoji = "👋"
+            elif gesture_type == "cover_face":
+                emoji = "🫣"
+            else:
+                emoji = "❓"
+
+            item_str = f"{emoji} Person {person_id} {gesture_type.capitalize()} - ({time_str})"
+            item = QListWidgetItem(item_str)
+            item.setData(Qt.UserRole, (frame_idx, landmarks))
+            self.editor_panel.gesture_list.addItem(item)
+
+        cur = self.editor_panel.current_frame_idx
+        if cur in self.core.blurred_cache:
+            img = self.core.blurred_cache[cur]
+            self.editor_panel.display_frame(img, cur)
+
+        if segment_starts:
+            self.editor_panel.blur_button.setEnabled(True)
+
+
+
+    def _on_blur_requested(self, frame_idx: int):
+        """
+        User clicked “Blur Frame” on a selected gesture item.
+        Blur that person's face throughout the entire video with progress bar.
+        Jump to the selected frame after completion.
+        """
+        # Retrieve selected gesture item and its stored data
+        selected_items = self.editor_panel.gesture_list.selectedItems()
+        if not selected_items:
+            return
+
+        item = selected_items[0]
+        frame_idx, target_landmarks = item.data(Qt.UserRole)
+
+        # ─── Create progress dialog ───────────────────────────────────────
+        total = self.core.total_frames
+        progress = QProgressDialog("Blurring person in all frames… Please wait…", None, 0, total, self.editor_panel)
+        progress.setWindowTitle("Processing")
+        progress.setWindowModality(Qt.ApplicationModal)
+        progress.setCancelButton(None)
+        progress.setMinimumDuration(0)
+        progress.setAutoClose(False)
+        progress.setAutoReset(False)
+        progress.setValue(0)
+        progress.setMinimumSize(300, 100)
+        progress.setWindowFlags(
+            progress.windowFlags()
+            & ~Qt.WindowContextHelpButtonHint
+        )
+        progress.setStyleSheet("""
+            QProgressDialog {
+                background-color: #2b2b2b;
+                color: #e0e0e0;
+                border-radius: 8px;
+            }
+            QProgressBar {
+                border: 1px solid #555555;
+                border-radius: 5px;
+                text-align: center;
+                background-color: #3c3c3c;
+                color: #ffffff;
+            }
+            QProgressBar::chunk {
+                background-color: #6cace4;
+                width: 20px;
+            }
+            QLabel {
+                color: #e0e0e0;
+            }
+        """)
+
+        progress.show()
+        QApplication.processEvents()
+
+        # ─── Blur all frames for the person ──────────────────────────────
+        cap = cv2.VideoCapture(self.core.video_path)
+        total = int(cap.get(cv2.CAP_PROP_FRAME_COUNT))
+
+        for i in range(total):
+            cap.set(cv2.CAP_PROP_POS_FRAMES, i)
+            ret, frame = cap.read()
+            if not ret:
+                continue
+
+            blurred = blur_faces_of_person(frame, target_landmarks)
+            self.core.blurred_frames.add(i)
+            self.core.blurred_cache[i] = blurred
+
+            if i % 10 == 0:
+                progress.setValue(i + 1)
+                QApplication.processEvents()
+
+        cap.release()
+        progress.close()
+
+        # ─── Jump to preview of selected frame ───────────────────────────
+        if frame_idx in self.core.blurred_cache:
+            img = self.core.blurred_cache[frame_idx]
+        else:
+            img = self.core.get_frame(frame_idx)
+        self.editor_panel.display_frame(img, frame_idx)
+
+
+    def _on_thumbnail_clicked(self, frame_idx: int):
+        """
+        User clicked one of the 16 thumbnails. Jump to that frame.
+        """
+        self.play_timer.stop()
+        self.editor_panel.toggle_button.setText("Play")
+
+        img = self.core.get_frame(frame_idx)
+        self.editor_panel.display_frame(img, frame_idx)
+        self.editor_panel.blur_button.setEnabled(True)
+
+
+    def _on_gesture_item_clicked(self, frame_idx: int):
+        """
+        User clicked an item in the Detected Gestures list. Jump to that frame.
+        """
+        self.play_timer.stop()
+        self.editor_panel.toggle_button.setText("Play")
+
+        img = self.core.get_frame(frame_idx)
+        self.editor_panel.display_frame(img, frame_idx)
+        self.editor_panel.blur_button.setEnabled(True)
+
+
+    def _open_documentation(self):
+        webbrowser.open("https://example.com/stopfilming/docs")
+
+
+    def _check_for_updates(self):
+        QMessageBox.information(self, "Check for Updates", "No updates available.")
+
+
+    def _toggle_appearance(self):
+        """
+        (Placeholder) Toggle between light & dark theme. Currently not implemented.
+        """
+        QMessageBox.information(self, "Appearance", "Toggle light/dark (not implemented).")
+
+
+   
+
+    def _show_shortcuts_reference(self):
+        dlg = KeyboardShortcutsDialog(self)
+        dlg.exec_()
+
+
+
+    def _show_about_dialog(self):
+        QMessageBox.information(self, "About StopFilming", "StopFilming v1.0\n© 2025")
+
+
+    def resizeEvent(self, event):
+        """
+        If you want to do something on window‐resize, override here.
+        """
+        super().resizeEvent(event)
+        # (No extra behavior at the moment)
+
+
+    def _toggle_fullscreen(self):
+        if self.isFullScreen():
+            self.showNormal()
+        else:
+            self.showFullScreen()
+
+    #Settings---------------------------------
+    def _show_video_settings_dialog(self):
+        QMessageBox.information(
+            self,
+            "Video Settings",
+            "Video‐settings are not implemented yet."
+        )
+    def _show_detection_settings_dialog(self):
+        QMessageBox.information(
+            self,
+            "Detection Settings",
+            "Detection settings are not implemented yet."
+        )
+    def _show_blur_settings_dialog(self):
+        QMessageBox.information(
+            self,
+            "Blur Settings",
+            "Blur settings are not implemented yet."
+        )
+
+
+    def _on_export_video_requested(self):
+        """
+        Called when the 'Export Video' button is clicked.
+        Calls the same method as Save Project to export the video.
+        """
+        self._on_save_project()  # This method already handles exporting the video
+
+def create_eye_icon():
+    """Create a custom eye icon for the application"""
+    # Create a 32x32 pixmap
+    pixmap = QPixmap(32, 32)
+    pixmap.fill(Qt.transparent)
+    
+    painter = QPainter(pixmap)
+    painter.setRenderHint(QPainter.Antialiasing)
+    
+    # Draw eye shape (outer ellipse)
+    painter.setPen(QPen(QColor(70, 130, 180), 2))  # Steel blue
+    painter.setBrush(QBrush(QColor(100, 149, 237)))  # Cornflower blue
+    painter.drawEllipse(2, 10, 28, 12)
+    
+    # Draw pupil (inner circle)
+    painter.setPen(QPen(QColor(25, 25, 112), 2))  # Midnight blue
+    painter.setBrush(QBrush(QColor(25, 25, 112)))
+    painter.drawEllipse(13, 13, 6, 6)
+    
+    # Draw highlight on pupil
+    painter.setPen(Qt.NoPen)
+    painter.setBrush(QBrush(QColor(255, 255, 255, 180)))
+    painter.drawEllipse(14, 14, 2, 2)
+    
+    painter.end()
+    return QIcon(pixmap)
+
+
+if __name__ == "__main__":
+    app = QApplication(sys.argv)
+    # Set application-wide properties (ADD THESE LINES)
+    app.setApplicationName("StopFilming")
+    app.setApplicationVersion("1.0")
+    app.setOrganizationName("Privacy Tools")
+    app.setApplicationDisplayName("StopFilming - Privacy Protection Video Editor")
+    app.setWindowIcon(create_eye_icon())  # Global app icon
+
+    window = MainWindow()
+
+    # resize window to fit the device's screen size
+    screen = app.primaryScreen()
+    rect = screen.availableGeometry()
+    window.resize(rect.width(), rect.height())
+    window.showMaximized()
+
     sys.exit(app.exec_())